{
  "name": "@badger-dao/sdk-mocks",
<<<<<<< HEAD
  "version": "1.5.3",
=======
  "version": "1.5.2",
>>>>>>> 9de711ef
  "description": "Badger SDK Mocks collection",
  "main": "src/index.ts",
  "repository": "https://github.com/Badger-Finance/badger-sdk",
  "author": "Badger DAO",
  "license": "MIT",
  "keywords": [
    "badger",
    "defi",
    "sdk"
  ],
  "scripts": {
    "lint": "eslint \"src/**/*.ts\" --fix",
    "test": "jest --runInBand --detectOpenHandles",
    "mocks:check": "ts-node ./src/launch.ts guard",
    "mocks:gen": "ts-node ./src/launch.ts launch",
    "mocks:gen:force": "yarn mocks:gen true"
  },
  "dependencies": {
    "@types/jest": "27.0.2",
    "@typescript-eslint/eslint-plugin": "5.0.0",
    "@typescript-eslint/parser": "5.0.0",
    "eslint": "8.8.0",
    "eslint-config-prettier": "8.3.0",
    "eslint-plugin-prettier": "4.0.0",
    "jest": "27.3.1",
    "prettier": "2.4.1",
    "pretty-quick": "3.1.3",
    "semantic-release": "19.0.2",
    "semantic-release-monorepo": "7.0.5",
    "ts-jest": "27.0.7",
    "ts-node": "10.7.0",
    "tslib": "2.3.1",
    "typescript": "4.5.4"
  },
  "files": [
    "lib"
  ],
  "release": {
    "branches": [
      "main"
    ],
    "plugins": [
      "@semantic-release/release-notes-generator",
      "@semantic-release/changelog",
      "@semantic-release/npm",
      "@semantic-release/git",
      "@semantic-release/github"
    ]
  }
}<|MERGE_RESOLUTION|>--- conflicted
+++ resolved
@@ -1,10 +1,6 @@
 {
   "name": "@badger-dao/sdk-mocks",
-<<<<<<< HEAD
-  "version": "1.5.3",
-=======
   "version": "1.5.2",
->>>>>>> 9de711ef
   "description": "Badger SDK Mocks collection",
   "main": "src/index.ts",
   "repository": "https://github.com/Badger-Finance/badger-sdk",
